--- conflicted
+++ resolved
@@ -69,16 +69,9 @@
 typedef struct _scope_t {
     scope_kind_t kind;
     struct _scope_t *parent;
-<<<<<<< HEAD
     const byte *pn; // points to the node after the scope index node
-    qstr source_file;
-    qstr simple_name;
-=======
-    struct _scope_t *next;
-    mp_parse_node_t pn;
     uint16_t source_file; // a qstr
     uint16_t simple_name; // a qstr
->>>>>>> c8d31585
     mp_raw_code_t *raw_code;
     uint8_t scope_flags;  // see runtime0.h
     uint8_t emit_options; // see compile.h
