/*
 * This file is part of the MicroPython project, http://micropython.org/
 *
 * The MIT License (MIT)
 *
 * Copyright (c) 2013, 2014 Damien P. George
 *
 * Permission is hereby granted, free of charge, to any person obtaining a copy
 * of this software and associated documentation files (the "Software"), to deal
 * in the Software without restriction, including without limitation the rights
 * to use, copy, modify, merge, publish, distribute, sublicense, and/or sell
 * copies of the Software, and to permit persons to whom the Software is
 * furnished to do so, subject to the following conditions:
 *
 * The above copyright notice and this permission notice shall be included in
 * all copies or substantial portions of the Software.
 *
 * THE SOFTWARE IS PROVIDED "AS IS", WITHOUT WARRANTY OF ANY KIND, EXPRESS OR
 * IMPLIED, INCLUDING BUT NOT LIMITED TO THE WARRANTIES OF MERCHANTABILITY,
 * FITNESS FOR A PARTICULAR PURPOSE AND NONINFRINGEMENT. IN NO EVENT SHALL THE
 * AUTHORS OR COPYRIGHT HOLDERS BE LIABLE FOR ANY CLAIM, DAMAGES OR OTHER
 * LIABILITY, WHETHER IN AN ACTION OF CONTRACT, TORT OR OTHERWISE, ARISING FROM,
 * OUT OF OR IN CONNECTION WITH THE SOFTWARE OR THE USE OR OTHER DEALINGS IN
 * THE SOFTWARE.
 */

// options to control how MicroPython is built

// By default use MicroPython version of readline
#ifndef MICROPY_USE_READLINE
#define MICROPY_USE_READLINE        (1)
#endif

#define MICROPY_ALLOC_PATH_MAX      (260) //see minwindef.h for msvc or limits.h for mingw
#define MICROPY_PERSISTENT_CODE_LOAD (1)
#define MICROPY_EMIT_X64            (0)
#define MICROPY_EMIT_THUMB          (0)
#define MICROPY_EMIT_INLINE_THUMB   (0)
#define MICROPY_COMP_MODULE_CONST   (1)
#define MICROPY_COMP_TRIPLE_TUPLE_ASSIGN (1)
#define MICROPY_COMP_RETURN_IF_EXPR (1)
#define MICROPY_ENABLE_GC           (1)
#define MICROPY_ENABLE_FINALISER    (1)
#define MICROPY_ENABLE_PYSTACK      (1)
#define MICROPY_STACK_CHECK         (1)
#define MICROPY_MALLOC_USES_ALLOCATED_SIZE (1)
#define MICROPY_MEM_STATS           (1)
#define MICROPY_DEBUG_PRINTER       (&mp_stderr_print)
#define MICROPY_DEBUG_PRINTERS      (1)
#define MICROPY_READER_POSIX        (1)
#define MICROPY_USE_READLINE_HISTORY (1)
#define MICROPY_HELPER_REPL         (1)
#define MICROPY_REPL_EMACS_KEYS     (1)
#define MICROPY_REPL_AUTO_INDENT    (1)
#define MICROPY_HELPER_LEXER_UNIX   (1)
#define MICROPY_ENABLE_SOURCE_LINE  (1)
#define MICROPY_FLOAT_IMPL          (MICROPY_FLOAT_IMPL_DOUBLE)
#define MICROPY_LONGINT_IMPL        (MICROPY_LONGINT_IMPL_MPZ)
#define MICROPY_STREAMS_NON_BLOCK   (1)
#define MICROPY_STREAMS_POSIX_API   (1)
#define MICROPY_OPT_COMPUTED_GOTO   (0)
#define MICROPY_OPT_CACHE_MAP_LOOKUP_IN_BYTECODE (1)
#define MICROPY_MODULE_WEAK_LINKS   (1)
#define MICROPY_CAN_OVERRIDE_BUILTINS (1)
#define MICROPY_VFS_POSIX_FILE      (1)
#define MICROPY_PY_FUNCTION_ATTRS   (1)
#define MICROPY_PY_DESCRIPTORS      (1)
#define MICROPY_PY_BUILTINS_STR_UNICODE (1)
#define MICROPY_PY_BUILTINS_STR_CENTER (1)
#define MICROPY_PY_BUILTINS_STR_PARTITION (1)
#define MICROPY_PY_BUILTINS_STR_SPLITLINES (1)
#define MICROPY_PY_BUILTINS_MEMORYVIEW (1)
#define MICROPY_PY_BUILTINS_FROZENSET (1)
#define MICROPY_PY_BUILTINS_COMPILE (1)
#define MICROPY_PY_BUILTINS_NOTIMPLEMENTED (1)
#define MICROPY_PY_BUILTINS_INPUT   (1)
#define MICROPY_PY_BUILTINS_POW3    (1)
#define MICROPY_PY_BUILTINS_HELP            (1)
#define MICROPY_PY_BUILTINS_HELP_TEXT       win32_help_text
#define MICROPY_PY_BUILTINS_HELP_MODULES    (1)
#define MICROPY_PY_MICROPYTHON_MEM_INFO (1)
#define MICROPY_PY_ALL_SPECIAL_METHODS (1)
#define MICROPY_PY_REVERSE_SPECIAL_METHODS (1)
#define MICROPY_PY_ARRAY_SLICE_ASSIGN (1)
#define MICROPY_PY_BUILTINS_SLICE_ATTRS (1)
#define MICROPY_PY_SYS_EXIT         (1)
#define MICROPY_PY_SYS_PLATFORM     "win32"
#ifndef MICROPY_PY_SYS_PATH_DEFAULT
#define MICROPY_PY_SYS_PATH_DEFAULT "~/.micropython/lib"
#endif
#define MICROPY_PY_SYS_MAXSIZE      (1)
#define MICROPY_PY_SYS_STDFILES     (1)
#define MICROPY_PY_SYS_EXC_INFO     (1)
#define MICROPY_PY_COLLECTIONS_DEQUE (1)
#define MICROPY_PY_COLLECTIONS_ORDEREDDICT (1)
#define MICROPY_PY_MATH_SPECIAL_FUNCTIONS (1)
#define MICROPY_PY_MATH_ISCLOSE     (1)
#define MICROPY_PY_CMATH            (1)
#define MICROPY_PY_IO_FILEIO        (1)
#define MICROPY_PY_GC_COLLECT_RETVAL (1)
#define MICROPY_MODULE_FROZEN_STR   (0)

#define MICROPY_STACKLESS           (0)
#define MICROPY_STACKLESS_STRICT    (0)

#define MICROPY_PY_THREAD			(0)

#define MICROPY_PY_UTIME            (1)
#define MICROPY_PY_UTIME_MP_HAL     (1)
#define MICROPY_PY_UERRNO           (1)
#define MICROPY_PY_UCTYPES          (1)
#define MICROPY_PY_UZLIB            (1)
#define MICROPY_PY_UJSON            (1)
#define MICROPY_PY_URE              (1)
#define MICROPY_PY_UHEAPQ           (1)
#define MICROPY_PY_UTIMEQ           (1)
#define MICROPY_PY_UHASHLIB         (1)
#define MICROPY_PY_UBINASCII        (1)
#define MICROPY_PY_UBINASCII_CRC32  (1)
#define MICROPY_PY_URANDOM          (1)
#define MICROPY_PY_MACHINE          (1)
#define MICROPY_PY_MACHINE_PULSE    (1)
#define MICROPY_PY_MACHINE_UART     (1)
#define MICROPY_MACHINE_MEM_GET_READ_ADDR   mod_machine_mem_get_addr
#define MICROPY_MACHINE_MEM_GET_WRITE_ADDR  mod_machine_mem_get_addr

#define MICROPY_ERROR_REPORTING     (MICROPY_ERROR_REPORTING_DETAILED)
#define MICROPY_ERROR_PRINTER       (&mp_stderr_print)
#define MICROPY_WARNINGS            (1)
#define MICROPY_PY_STR_BYTES_CMP_WARN (1)

#define MICROPY_PY_SOCKET (1)

extern const struct _mp_print_t mp_stderr_print;

#ifdef _MSC_VER
#define MICROPY_GCREGS_SETJMP       (1)
#define MICROPY_USE_INTERNAL_PRINTF (0)
#endif

#define MICROPY_ENABLE_EMERGENCY_EXCEPTION_BUF   (1)
#define MICROPY_EMERGENCY_EXCEPTION_BUF_SIZE     (256)
#define MICROPY_KBD_EXCEPTION       (1)

#define mp_type_fileio mp_type_vfs_posix_fileio
#define mp_type_textio mp_type_vfs_posix_textio

#define MICROPY_PORT_INIT_FUNC      init()
#define MICROPY_PORT_DEINIT_FUNC    deinit()

// type definitions for the specific machine

#if defined(__MINGW32__) && defined(__LP64__)
typedef long mp_int_t; // must be pointer size
typedef unsigned long mp_uint_t; // must be pointer size
#elif defined(__MINGW32__) && defined(_WIN64)
#include <stdint.h>
typedef __int64 mp_int_t;
typedef unsigned __int64 mp_uint_t;
#define MP_SSIZE_MAX __INT64_MAX__
#elif defined(_MSC_VER) && defined(_WIN64)
typedef __int64 mp_int_t;
typedef unsigned __int64 mp_uint_t;
#else
// These are definitions for machines where sizeof(int) == sizeof(void*),
// regardless for actual size.
typedef int mp_int_t; // must be pointer size
typedef unsigned int mp_uint_t; // must be pointer size
#endif

// Just assume Windows is little-endian - mingw32 gcc doesn't
// define standard endianness macros.
#define MP_ENDIANNESS_LITTLE (1)

// Cannot include <sys/types.h>, as it may lead to symbol name clashes
#if _FILE_OFFSET_BITS == 64 && !defined(__LP64__)
typedef long long mp_off_t;
#else
typedef long mp_off_t;
#endif

<<<<<<< HEAD
#if MICROPY_PY_OS_DUPTERM
#define MP_PLAT_PRINT_STRN(str, len) mp_hal_stdout_tx_strn_cooked(str, len)
void mp_hal_dupterm_tx_strn(const char *str, size_t len);
#else
#include <unistd.h>
#define MP_PLAT_PRINT_STRN(str, len) do { int ret = write(1, str, len); (void)ret; } while (0)
#define mp_hal_dupterm_tx_strn(s, l)
#endif

#if MICROPY_PY_SOCKET
#define MICROPY_PY_SOCKET_DEF { MP_ROM_QSTR(MP_QSTR_usocket), MP_ROM_PTR(&mp_module_socket) },
#else
#define MICROPY_PY_SOCKET_DEF
#endif

=======
>>>>>>> bd563377
#define MICROPY_PORT_BUILTINS \
       { MP_ROM_QSTR(MP_QSTR_open), MP_ROM_PTR(&mp_builtin_open_obj) },

extern const struct _mp_obj_module_t mp_module_os;
extern const struct _mp_obj_module_t mp_module_socket;
extern const struct _mp_obj_module_t mp_module_time;
#define MICROPY_PORT_BUILTIN_MODULES \
    MICROPY_PY_SOCKET_DEF \
    { MP_ROM_QSTR(MP_QSTR_utime), MP_ROM_PTR(&mp_module_time) }, \
    { MP_ROM_QSTR(MP_QSTR_umachine), MP_ROM_PTR(&mp_module_machine) }, \
    { MP_ROM_QSTR(MP_QSTR_uos), MP_ROM_PTR(&mp_module_os) }, \

#if MICROPY_USE_READLINE == 1
#define MICROPY_PORT_ROOT_POINTERS \
    char *readline_hist[50];
#endif

#define MP_STATE_PORT               MP_STATE_VM

#define MICROPY_MPHALPORT_H         "windows_mphal.h"

// We need to provide a declaration/definition of alloca()
#include <malloc.h>

#include "realpath.h"
#include "init.h"
#include "sleep.h"

#ifdef __GNUC__
#define MP_NOINLINE __attribute__((noinline))
#endif

// MSVC specifics
#ifdef _MSC_VER

// Sanity check

#if (_MSC_VER < 1800)
    #error Can only build with Visual Studio 2013 toolset
#endif


// CL specific overrides from mpconfig

#define NORETURN                    __declspec(noreturn)
#define MP_WEAK
#define MP_NOINLINE                 __declspec(noinline)
#define MP_LIKELY(x)                (x)
#define MP_UNLIKELY(x)              (x)
#define MICROPY_PORT_CONSTANTS      { "dummy", 0 } //can't have zero-sized array
#ifdef _WIN64
#define MP_SSIZE_MAX                _I64_MAX
#else
#define MP_SSIZE_MAX                _I32_MAX
#endif


// CL specific definitions

#ifndef __cplusplus
#define restrict
#define inline                      __inline
#define alignof(t)                  __alignof(t)
#endif
#define PATH_MAX                    MICROPY_ALLOC_PATH_MAX
#define S_ISREG(m)                  (((m) & S_IFMT) == S_IFREG)
#define S_ISDIR(m)                  (((m) & S_IFMT) == S_IFDIR)
#ifdef _WIN64
#define SSIZE_MAX                   _I64_MAX
typedef __int64 ssize_t;
#else
#define SSIZE_MAX                   _I32_MAX
typedef int ssize_t;
#endif
typedef mp_off_t off_t;


// Put static/global variables in sections with a known name
// This used to be required for GC, not the case anymore but keep it as it makes the map file easier to inspect
// For this to work this header must be included by all sources, which is the case normally
#define MICROPY_PORT_DATASECTION "upydata"
#define MICROPY_PORT_BSSSECTION "upybss"
#pragma data_seg(MICROPY_PORT_DATASECTION)
#pragma bss_seg(MICROPY_PORT_BSSSECTION)


// System headers (needed e.g. for nlr.h)

#include <stddef.h> //for NULL
#include <assert.h> //for assert

#endif<|MERGE_RESOLUTION|>--- conflicted
+++ resolved
@@ -179,7 +179,6 @@
 typedef long mp_off_t;
 #endif
 
-<<<<<<< HEAD
 #if MICROPY_PY_OS_DUPTERM
 #define MP_PLAT_PRINT_STRN(str, len) mp_hal_stdout_tx_strn_cooked(str, len)
 void mp_hal_dupterm_tx_strn(const char *str, size_t len);
@@ -195,8 +194,6 @@
 #define MICROPY_PY_SOCKET_DEF
 #endif
 
-=======
->>>>>>> bd563377
 #define MICROPY_PORT_BUILTINS \
        { MP_ROM_QSTR(MP_QSTR_open), MP_ROM_PTR(&mp_builtin_open_obj) },
 
