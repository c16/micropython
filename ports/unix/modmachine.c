--- conflicted
+++ resolved
@@ -81,8 +81,6 @@
     return addr;
 }
 
-<<<<<<< HEAD
-=======
 #ifdef MICROPY_UNIX_MACHINE_IDLE
 STATIC mp_obj_t machine_idle(void) {
     MICROPY_UNIX_MACHINE_IDLE
@@ -90,7 +88,6 @@
 }
 MP_DEFINE_CONST_FUN_OBJ_0(machine_idle_obj, machine_idle);
 #endif
->>>>>>> 18fb5b44
 
 STATIC const mp_rom_map_elem_t machine_module_globals_table[] = {
     { MP_ROM_QSTR(MP_QSTR___name__), MP_ROM_QSTR(MP_QSTR_umachine) },
